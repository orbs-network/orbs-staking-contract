--- conflicted
+++ resolved
@@ -1,10 +1,6 @@
 {
     "name": "orbs-staking-contract",
-<<<<<<< HEAD
-    "version": "0.2.0",
-=======
-    "version": "1.1.0",
->>>>>>> 2fd448ca
+    "version": "1.2.0",
     "description": "Orbs Staking Smart Contracts",
     "repository": {
         "type": "git",
@@ -19,15 +15,9 @@
         "!contracts/tests"
     ],
     "scripts": {
-<<<<<<< HEAD
-        "test": "scripts/test.sh",
-        "coverage": "scripts/coverage.sh",
-        "profile": "WITH_GAS_PROFILER=true scripts/test.sh",
-=======
         "test": "truffle test",
         "coverage": "truffle run coverage",
         "profile": "WITH_GAS_PROFILER=true yarn test",
->>>>>>> 2fd448ca
         "compile": "truffle compile",
         "lint": "yarn lint:js && yarn lint:sol",
         "lint:js": "eslint .",
@@ -36,18 +26,12 @@
     },
     "dependencies": {},
     "devDependencies": {
+        "@openzeppelin/contracts": "2.3.0",
+        "@openzeppelin/test-helpers": "^0.5.4",
         "babel-polyfill": "^6.26.0",
         "babel-preset-env": "^1.7.0",
-<<<<<<< HEAD
-        "babel-preset-es2015": "^6.24.1",
-        "babel-preset-stage-2": "^6.24.1",
-        "babel-preset-stage-3": "^6.24.1",
-        "babel-register": "^6.26.0",
-        "bn.js": "^5.0.0",
-=======
         "babel-register": "^6.26.0",
         "bn.js": "^5.1.1",
->>>>>>> 2fd448ca
         "chai": "^4.2.0",
         "chai-as-promised": "^7.1.1",
         "chai-bn": "^0.2.0",
@@ -56,30 +40,15 @@
         "eslint-config-airbnb": "^18.0.1",
         "eslint-plugin-import": "^2.20.1",
         "eslint-plugin-jsx-a11y": "^6.2.3",
-<<<<<<< HEAD
-        "eslint-plugin-react": "^7.14.3",
-        "eth-gas-reporter": "^0.2.11",
-        "ganache-cli": "^6.7.0",
-        "mkdirp": "^0.5.1",
-        "mocha-lcov-reporter": "^1.3.0",
-        "openzeppelin-solidity": "2.0.1",
-        "openzeppelin-test-helpers": "^0.4.3",
-        "solc": "0.4.26",
-        "solhint": "^2.2.0",
-        "solidity-coverage": "^0.6.7",
-        "truffle": "5.0.36",
-=======
         "eslint-plugin-react": "^7.18.3",
         "eth-gas-reporter": "^0.2.14",
         "ganache-core": "^2.9.2",
+        "mkdirp": "^1.0.3",
         "mocha-lcov-reporter": "^1.3.0",
-        "@openzeppelin/contracts": "2.3.0",
-        "@openzeppelin/test-helpers": "^0.5.4",
         "solc": "0.5.16",
         "solhint": "^2.3.0",
         "solidity-coverage": "^0.7.1",
         "truffle": "5.1.12",
->>>>>>> 2fd448ca
         "truffle-flattener": "^1.4.2"
     }
 }